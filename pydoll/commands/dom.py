--- conflicted
+++ resolved
@@ -47,20 +47,12 @@
         return command
 
     @classmethod
-<<<<<<< HEAD
     def get_outer_html(cls, object_id: int) -> dict:
         """Generates the command to get the outer HTML"""
         command = copy.deepcopy(cls.GET_OUTER_HTML)
         command['params']['objectId'] = object_id
         return command
-=======
-    def get_outer_html(cls, node_id: int = None, object_id: str = '') -> dict:
-        """Generates the command to get the outer HTML"""
-        return cls._create_command(
-            cls.GET_OUTER_HTML, node_id=node_id, object_id=object_id
-        )
->>>>>>> ff96164c
-
+    
     @classmethod
     def dom_document(cls) -> dict:
         """
